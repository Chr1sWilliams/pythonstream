--- conflicted
+++ resolved
@@ -49,24 +49,15 @@
     return NonReversiblePT(path, schedule, log_potentials, swap_graphs, communication_barriers)
 end
 
-function adapt_tempering(tempering::NonReversiblePT, reduced_recorders, iterators, var_reference)
-    if activate_var_reference(var_reference, iterators)
-        # update tempering path to have new reference
-        update_var_reference!(var_reference, tempering.path)
-    end
+adapt_tempering(tempering::NonReversiblePT, reduced_recorders) =
     NonReversiblePT(
         tempering.path, 
-<<<<<<< HEAD
-        optimal_schedule(reduced_recorders, tempering.schedule)
-=======
         optimal_schedule(
             reduced_recorders, 
             tempering.schedule), 
         communication_barriers(
             reduced_recorders, 
             tempering.schedule)
->>>>>>> 7a5da33e
     )
-end
 
 tempering_recorder_builders(::NonReversiblePT) = [swap_acceptance_pr, log_sum_ratio]