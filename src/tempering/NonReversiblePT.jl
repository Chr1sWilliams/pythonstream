""" 
Variables needed for the non-reversible Parallel Tempering described in 
[Syed et al., 2021](https://rss.onlinelibrary.wiley.com/doi/10.1111/rssb.12464):

$FIELDS
"""
@auto struct NonReversiblePT
    """ The [`path`](@ref). """
    path 

    """ The [`Schedule`](@ref). """
    schedule 

    """ The [`log_potentials`](@ref). """
    log_potentials 

    """ The [`swap_graphs`](@ref). """
    swap_graphs

    """ 
    The communication barriers computed by 
    [`communication_barriers()`](@ref) at the 
    same time as this tempering was created; or 
    nothing before adaptation, i.e. before the 
    first call to [`adapt_tempering`](@ref).
    """
    communication_barriers
end

Base.show(io::IO, nrpt::NonReversiblePT) = 
    print(io, "NonReversiblePT($(nrpt.path), $(nrpt.schedule))")

""" 
$SIGNATURES 

The adaptive non-reversible Parallel Tempering described in 
[Syed et al., 2021](https://rss.onlinelibrary.wiley.com/doi/10.1111/rssb.12464). 
"""
function NonReversiblePT(inputs::Inputs)
    n_chains = number_of_chains(inputs)
    path = create_path(inputs.target, inputs)
    initial_schedule = equally_spaced_schedule(n_chains)
    return NonReversiblePT(path, initial_schedule, nothing)
end

function NonReversiblePT(path, schedule, communication_barriers)
    log_potentials = discretize(path, schedule)
    swap_graphs = deo(n_chains(schedule))
    return NonReversiblePT(path, schedule, log_potentials, swap_graphs, communication_barriers)
end

<<<<<<< HEAD
function adapt_tempering(tempering::NonReversiblePT, reduced_recorders, iterators, var_reference, state)
    if length(tempering.schedule.grids) == 1
        return tempering
    end
=======
adapt_tempering(tempering::NonReversiblePT, reduced_recorders, iterators, var_reference, state) = 
    adapt_tempering(tempering, reduced_recorders, iterators, var_reference, state, 1:(number_of_chains(tempering)-1))

function adapt_tempering(tempering::NonReversiblePT, reduced_recorders, iterators, var_reference, state, chain_indices)
>>>>>>> 60859a0a
    new_path = update_path_if_needed(tempering.path, reduced_recorders, iterators, var_reference, state)
    return NonReversiblePT(
        new_path, 
        optimal_schedule(reduced_recorders, tempering.schedule, chain_indices), 
        communication_barriers(reduced_recorders, tempering.schedule, chain_indices)
    )
end

tempering_recorder_builders(::NonReversiblePT) = [swap_acceptance_pr, log_sum_ratio]
find_log_potential(replica, tempering::NonReversiblePT, shared) = tempering.log_potentials[replica.chain]
number_of_chains(tempering::NonReversiblePT) = n_chains(tempering.schedule)
global_barrier(tempering::NonReversiblePT) = tempering.communication_barriers.globalbarrier<|MERGE_RESOLUTION|>--- conflicted
+++ resolved
@@ -49,17 +49,14 @@
     return NonReversiblePT(path, schedule, log_potentials, swap_graphs, communication_barriers)
 end
 
-<<<<<<< HEAD
-function adapt_tempering(tempering::NonReversiblePT, reduced_recorders, iterators, var_reference, state)
+function adapt_tempering(tempering::NonReversiblePT, reduced_recorders, iterators, var_reference, state)  
     if length(tempering.schedule.grids) == 1
         return tempering
     end
-=======
-adapt_tempering(tempering::NonReversiblePT, reduced_recorders, iterators, var_reference, state) = 
     adapt_tempering(tempering, reduced_recorders, iterators, var_reference, state, 1:(number_of_chains(tempering)-1))
+end
 
 function adapt_tempering(tempering::NonReversiblePT, reduced_recorders, iterators, var_reference, state, chain_indices)
->>>>>>> 60859a0a
     new_path = update_path_if_needed(tempering.path, reduced_recorders, iterators, var_reference, state)
     return NonReversiblePT(
         new_path, 
