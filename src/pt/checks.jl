--- conflicted
+++ resolved
@@ -138,14 +138,10 @@
 Base.:(==)(a::StreamState, b::StreamState) = true
 Base.:(==)(a::NonReproducible, b::NonReproducible) = true
 
-# TODO: maybe move this to a sub-module in which == is nicer by default?
 # mutable (incl imm with mut fields) structs do not have a nice ===, overload those:
-<<<<<<< HEAD
+# TODO: This is type-piracy we need to fix this
 Base.:(==)(a::StanState, b::StanState) = recursive_equal(a, b)
 Base.:(==)(a::StanRNG, b::StanRNG) = recursive_equal(a, b)
-=======
-# TODO: This is type-piracy we need to fix this
->>>>>>> 2d51d9e0
 Base.:(==)(a::SplittableRandom, b::SplittableRandom) = recursive_equal(a, b)
 Base.:(==)(a::Replica, b::Replica) = recursive_equal(a, b)
 Base.:(==)(a::Augmentation, b::Augmentation) = recursive_equal(a, b)
