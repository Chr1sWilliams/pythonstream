--- conflicted
+++ resolved
@@ -20,15 +20,10 @@
 explorer_recorder_builders(::SliceSampler) = [] 
 
 function step!(explorer::SliceSampler, replica, shared)
-<<<<<<< HEAD
-    log_potential = find_log_potential(replica, shared.tempering, shared)
-    slice_sample!(explorer, replica.state, log_potential, replica.rng)
-=======
     for i in 1:explorer.n_passes
         log_potential = find_log_potential(replica, shared)
         slice_sample!(explorer, replica.state, log_potential, replica.rng)
     end
->>>>>>> 820c1c57
 end
 
 
