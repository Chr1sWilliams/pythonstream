```@meta
CurrentModule = Pigeons
```

# Distributed and parallel implementation of PT 

## Introduction

Pigeons provides an implementation of Distributed PT based on [Syed et al., 2021](https://rss.onlinelibrary.wiley.com/doi/10.1111/rssb.12464), 
Algorithm 5. This page describes the challenges of implementing this distributed, 
parallelized, and randomized algorithm and how we address these challenges.

!!! note

    Read this page if you are interested in extending Pigeons or 
    understanding how it works under the hood. 
<<<<<<< HEAD
    Reading this page is not required to use Pigeons, for that instead refer to the 
    [user guide](index.html). 

In Distributed PT, one or several computers run MCMC simulations in parallel and communicate with each other 
to improve MCMC efficiency. 
We use the terminology **machine** for one of these computers, or, to be more precise, the 
terminology 
**[process](https://en.wikipedia.org/wiki/Process_(computing))**.
In a typical situation, each machine will run one process, since our implementation also supports 
=======
    Reading this page is not required to use Pigeons. Instead, refer to the 
    [user guide](index.html). 

In Distributed PT, one or several computers run MCMC simulations in parallel and 
communicate with each other to improve MCMC efficiency. 
We use the terminology **machine** for one of these computers, or, to be more precise, 
**[process](https://en.wikipedia.org/wiki/Process_(computing))**.
In the typical setting, each machine will run one process, since our implementation also supports 
>>>>>>> 58024553
the use of several Julia **[threads](https://docs.julialang.org/en/v1/manual/multi-threading/)**.

Pigeons is designed so that it is suitable in all these scenarios:

1. one machine running PT on one thread,
2. one machine running PT on several threads,
3. several machines running PT, each using one thread, and
4. several machines running PT, each using several threads.

Ensuring code correctness at the intersection of randomized, parallel, and distributed algorithms is a challenge. 
To address this challenge, we designed Pigeons based on the following principle:

!!! note "Parallelism Invariance"

    The output of Pigeons is invariant to the number of machines and/or threads.
 

In other words, if $X_{m, t}(s)$ denotes the output of Pigeons when provided $m$ machines, $t$ threads 
per machine, and random seed $s$,
we guarantee that $X_{m, t}(s) = X_{m', t'}(s)$ for all $m', t'$. 

Without explicitly keeping Parallelism Invariance in mind during software construction, 
parallel/distributed implementations of randomized algorithms will 
typically only guarantee $E[X_{m, t}] = E[X_{m', t'}]$ for all $m, m', t, t'$.
While equality in distribution is technically 
sufficient, the stronger pointwise equality required by Parallelism Invariance makes 
debugging and software validation considerably easier. 
This is because the developer can first focus on the fully serial randomized algorithm, 
and then use it as an easy-to-compare gold-standard reference for parallel/distributed 
implementations. 
This strategy is used extensively in Pigeons to ensure correctness. 
In contrast, testing equality in distribution, while possible (e.g., see 
[Geweke, 2004](https://www.jstor.org/stable/27590449#metadata_info_tab_contents)), incurs additional 
false negative due to statistical error. 

Two factors tend to cause violations of Parallelism Invariance: 

- Thread-local random number generators (which is unfortunately the default approach to parallel
    random number generators in many languages [including Julia](https://docs.julialang.org/en/v1/stdlib/Random/#Random.seed!)).
- [Non-associativity of floating point operations](https://en.wikipedia.org/wiki/Associative_property#:~:text=non%2Dassociative%20magmas.-,Nonassociativity%20of%20floating%20point%20calculation,sized%20values%20are%20joined%20together). As a result, when several workers 
    perform [Distributed reduction](https://en.wikipedia.org/wiki/MapReduce) of 
    floating point values, the output of this reduction will be slightly different. 
    When these reductions are then fed into further random operations, this implies 
    two randomized algorithms with the same seed but using a different number of workers 
    will eventually arbitrarily diverge pointwise. 

One focus in the remainder of this page is to describe how our implementation sidesteps 
the two above issues while maintaining the same asymptotic runtime complexity.


## Overview of the algorithm

Let us start with a high-level picture of the basic distributed PT algorithm:

```@example simple_algos
using Pigeons
using SplittableRandoms
using Plots
import Base.Threads.@threads

const n_chains = 20

# initialize sequence of distributions
const dim = 8
const normal_log_potentials = scaled_normal_example(n_chains, dim)

# initialize replicas
const init = Ref(zeros(dim))               # initialize all states to zero
const rng = SplittableRandom(1)            # specialized rng (see Distributed PT page)
const keys = recorder_keys(:index_process) # determines which statistics to keep

function simple_distributed_deo(n_iters, log_potentials)
    replicas = create_entangled_replicas(n_chains, init, rng, true, keys)
    for iteration in 1:n_iters
        # communication phase
        swap!(log_potentials, replicas, deo(n_chains, iteration))
        # toy local exploration (in this toy e.g. we can do iid for all chains)
        @threads for replica in locals(replicas)
            distribution = log_potentials[replica.chain]
            replica.state = rand(replica.rng, distribution)
        end
    end
    return reduced_recorder(replicas)
end

deo_result = simple_distributed_deo(100, normal_log_potentials)
p = index_process_plot(deo_result)
savefig(p, "index_process_dist.svg"); nothing # hide
```

![](index_process_dist.svg)

Notice it is almost identical to the single-machine algorithm [presented earlier](pt.html#Basic-PT-algorithm) with the only difference being [`create_vector_replicas`](@ref) is 
replaced by [`create_entangled_replicas`](@ref). Also, as promised the 
output is identical despite a vastly different swap logic. 
Indeed, beyond the superficial syntactic similarities between the single process and 
distributed code, the behavious of [`swap!`](@ref) is quite different due the changing type 
of `replica` controlling multiple dispatch. 

In the following, after describing the distributed replicas datastructure, we discuss the key constructs in the above code that induce communication 
between processes: [`swap!`](@ref) and [`reduced_recorder`](@ref). 


## Distributed replicas

Calling [`create_entangled_replicas`](@ref) will produce a fresh [`EntangledReplicas`](@ref). 
An `EntangledReplicas` contains the list of replicas that are local to the machine, in addition
to three data structures allowing distributed communication: 
a [`LoadBalance`](@ref) which keeps track of 
how to split work across machines; an [`Entangler`](@ref), which encapsulates MPI calls; 
and a [`PermutedDistributedArray`](@ref), which  
maps chain indices to replica indices.
These datastructures can be obtained using [`load()`](@ref), [`entangler()`](@ref), and 
`replicas.chain_to_replica_global_indices` respectively.


**load balance, global/local indices**

**entangler**

**PermutedDistributedArray**


## Distributed swaps


## Distributed reduction
<|MERGE_RESOLUTION|>--- conflicted
+++ resolved
@@ -14,17 +14,6 @@
 
     Read this page if you are interested in extending Pigeons or 
     understanding how it works under the hood. 
-<<<<<<< HEAD
-    Reading this page is not required to use Pigeons, for that instead refer to the 
-    [user guide](index.html). 
-
-In Distributed PT, one or several computers run MCMC simulations in parallel and communicate with each other 
-to improve MCMC efficiency. 
-We use the terminology **machine** for one of these computers, or, to be more precise, the 
-terminology 
-**[process](https://en.wikipedia.org/wiki/Process_(computing))**.
-In a typical situation, each machine will run one process, since our implementation also supports 
-=======
     Reading this page is not required to use Pigeons. Instead, refer to the 
     [user guide](index.html). 
 
@@ -33,7 +22,6 @@
 We use the terminology **machine** for one of these computers, or, to be more precise, 
 **[process](https://en.wikipedia.org/wiki/Process_(computing))**.
 In the typical setting, each machine will run one process, since our implementation also supports 
->>>>>>> 58024553
 the use of several Julia **[threads](https://docs.julialang.org/en/v1/manual/multi-threading/)**.
 
 Pigeons is designed so that it is suitable in all these scenarios:
