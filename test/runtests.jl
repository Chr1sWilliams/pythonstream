--- conflicted
+++ resolved
@@ -160,16 +160,10 @@
 @testset "Round trips" begin
     n_chains = 4
     n_rounds = 5
-<<<<<<< HEAD
     
     pt = pigeons(; target = Pigeons.TestSwapper(1.0), recorder_builders = [Pigeons.round_trip], 
         n_chains = n_chains, n_rounds = n_rounds);
     
-=======
-
-    pt = pigeons(; target = Pigeons.TestSwapper(1.0), recorder_builders = [Pigeons.round_trip], n_chains, n_rounds);
-
->>>>>>> 5bc9b836
     len = 2^(n_rounds)
     truth = 0.0
     for i in 0:(n_chains-1)
