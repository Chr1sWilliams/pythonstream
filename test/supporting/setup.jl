using Pigeons

# all the quick imports
using ArgMacros
using Distributions
using LinearAlgebra
using MPI
using MPIPreferences
using OnlineStats
using Random
using Serialization
using SplittableRandoms
using Statistics
using Test
using ForwardDiff
using LogDensityProblems
using LogDensityProblemsAD
using DynamicPPL
<<<<<<< HEAD
using BridgeStan

is_windows_in_CI() = Sys.iswindows() && (get(ENV, "CI", "false") == "true")
=======
using BridgeStan
>>>>>>> 18414453
<|MERGE_RESOLUTION|>--- conflicted
+++ resolved
@@ -14,12 +14,9 @@
 using Test
 using ForwardDiff
 using LogDensityProblems
+using LogDensityProblems
 using LogDensityProblemsAD
 using DynamicPPL
-<<<<<<< HEAD
 using BridgeStan
 
-is_windows_in_CI() = Sys.iswindows() && (get(ENV, "CI", "false") == "true")
-=======
-using BridgeStan
->>>>>>> 18414453
+is_windows_in_CI() = Sys.iswindows() && (get(ENV, "CI", "false") == "true")